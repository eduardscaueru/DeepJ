--- conflicted
+++ resolved
@@ -12,13 +12,8 @@
 from keras.layers.recurrent import GRU
 
 NUM_NOTES = MAX_NOTE - MIN_NOTE
-<<<<<<< HEAD
 BATCH_SIZE = 64
 TIME_STEPS = 16
-=======
-BATCH_SIZE = 32
-TIME_STEPS = 32
->>>>>>> d69be8db
 model_file = 'out/saves/model'
 
 class Model:
@@ -172,13 +167,9 @@
         """
         """
         last_units = 1
-<<<<<<< HEAD
-        for i, units in enumerate([128]):
-            # TODO: This stride makes more sense...
-=======
+
         for i in range(3):
             # TODO: This stride makes more sense, but slower.
->>>>>>> d69be8db
             # units = 32 * 2 ** i
             # filter_size = last_units * (2 ** i)
             # stride = last_units
@@ -198,7 +189,7 @@
         """
         out = note_block('note_block')(out, contexts)
         print(out)
-        
+
         """
         Sigmoid Layer
         """
